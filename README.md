# glimmer-application-pipeline

[![npm version](https://badge.fury.io/js/%40glimmer%2Fapplication-pipeline.svg)](https://badge.fury.io/js/%40glimmer%2Fapplication-pipeline)
[![Build Status](https://secure.travis-ci.org/glimmerjs/glimmer-application-pipeline.svg?branch=master)](http://travis-ci.org/glimmerjs/glimmer-application-pipeline)

## Installation

Add this package to your project with Yarn:

```bash
yarn add @glimmer/application-pipeline
```

Or alternatively with npm:

```bash
npm install --save-dev @glimmer/application-pipeline
```

## Usage

This package exports a `GlimmerApp` class.
Using this class enables you to run your application code and assets through a broccoli pipeline, and calling `toTree()` will return a broccoli node with the processed files:

```
const { GlimmerApp } = require('@glimmer/application-pipeline');

module.exports = function(defaults) {
  var app = new GlimmerApp(defaults, {
    // Add options here
  });

  return app.toTree();
};
```

### Importing CommonJS modules

The application pipeline only supports ES modules out of the box, but consumers can opt-in to using CommonJS modules themselves.
Here is an example of what this looks like:

```javascript
// ember-cli-build.js
const GlimmerApp = require('@glimmer/application-pipeline').GlimmerApp;
const resolve = require('rollup-plugin-node-resolve');
const commonjs = require('rollup-plugin-commonjs');

module.exports = function(defaults) {
  let app = new GlimmerApp(defaults, {
    rollup: {
      plugins: [
        resolve({ jsnext: true, module: true, main: true }),
        commonjs()
      ]
    }
  });

  return app.toTree();
};
```

<<<<<<< HEAD
### Customizing production and debug builds

This enables any dependencies that are being built to do the following:

```js
import { DEBUG } from '@glimmer/env';

if (DEBUG) {
  // do things that are supposed to be done in debug builds only
}
```

A good example of this, is to only install "mandatory setters" for `@tracked` when running in debug builds. In production we do not want to `Object.defineProperty(instance, propertyName, ...)` for **every** property that is used in a template, but we do want this in debug builds so that we can provide nice helpful messaging to the user about what they have potentially done wrong.

This PR also enables automatic `warn` / `assert` stripping via:

```js
import { assert } from '@glimmer/debug';

assert(somePredicateGoesHere, 'helpful message when the predicate is not true');
```

In debug build this is transpiled to something like:

```js
somePredicateGoesHere && console.assert(somePredicateGoesHere, 'helpful message when the predicate is not true');
```

But in production builds, the entire statement is removed.

=======
Note that Rollup must be [configured](https://github.com/rollup/rollup/wiki/JavaScript-API) when an NPM module rely on global variables. For example, if [`crypto`](https://developer.mozilla.org/en-US/docs/Web/API/Window/crypto) is being used by one of the modules that is `import`ed into the the app, the additional options to the above for the Rollup config is the following:

```js
rollup: {
  // ...
  external: ['crypto'],
  globals: {
    crypto: 'crypto'
  }
}
```

## Enabling use of async-await in components

First, install `regenerator-runtime` in your app:

```bash
yarn add --dev regenerator-runtime
```

Then import `regenerator-runtime/runtime` at the top of `src/index.ts`:

```javascript
// src/index.ts
import 'regenerator-runtime/runtime';
```

>>>>>>> 84345f7a
## Development

For the development of this project, Yarn is preferred over npm. However, any Yarn command can be replaced by the npm equivalent.
See [Migration from npm](https://yarnpkg.com/lang/en/docs/migrating-from-npm/) in the Yarn documentation for a list of the equivalent commands.

* Clone repository locally: `git clone https://github.com/glimmerjs/glimmer-application-pipeline.git`
* Install dependencies: `yarn`, or `yarn install`
* Open project in your editor of choice and make your changes
* Run tests: `yarn run test`

## Contributing

Bug reports and pull requests are welcome on GitHub at https://github.com/glimmerjs/glimmer-application-pipeline.

## Acknowledgements

Thanks to [Monegraph](http://monegraph.com) for funding the initial development
of this library.

## License

MIT License.
<|MERGE_RESOLUTION|>--- conflicted
+++ resolved
@@ -59,7 +59,18 @@
 };
 ```
 
-<<<<<<< HEAD
+Note that Rollup must be [configured](https://github.com/rollup/rollup/wiki/JavaScript-API) when an NPM module rely on global variables. For example, if [`crypto`](https://developer.mozilla.org/en-US/docs/Web/API/Window/crypto) is being used by one of the modules that is `import`ed into the the app, the additional options to the above for the Rollup config is the following:
+
+```js
+rollup: {
+  // ...
+  external: ['crypto'],
+  globals: {
+    crypto: 'crypto'
+  }
+}
+```
+
 ### Customizing production and debug builds
 
 This enables any dependencies that are being built to do the following:
@@ -90,19 +101,6 @@
 
 But in production builds, the entire statement is removed.
 
-=======
-Note that Rollup must be [configured](https://github.com/rollup/rollup/wiki/JavaScript-API) when an NPM module rely on global variables. For example, if [`crypto`](https://developer.mozilla.org/en-US/docs/Web/API/Window/crypto) is being used by one of the modules that is `import`ed into the the app, the additional options to the above for the Rollup config is the following:
-
-```js
-rollup: {
-  // ...
-  external: ['crypto'],
-  globals: {
-    crypto: 'crypto'
-  }
-}
-```
-
 ## Enabling use of async-await in components
 
 First, install `regenerator-runtime` in your app:
@@ -118,7 +116,6 @@
 import 'regenerator-runtime/runtime';
 ```
 
->>>>>>> 84345f7a
 ## Development
 
 For the development of this project, Yarn is preferred over npm. However, any Yarn command can be replaced by the npm equivalent.
